--- conflicted
+++ resolved
@@ -19,10 +19,6 @@
 import numpy as np
 
 import cv2
-<<<<<<< HEAD
-import openvino.inference_engine as ie
-=======
->>>>>>> 5ecfb293
 
 from ..config import PathField, StringField, ConfigError, ListInputsField, ListField, BoolField
 from ..logging import print_info, warning
@@ -162,11 +158,7 @@
         return GAPILauncherConfigValidator(
             uri_prefix or 'launcher.{}'.format(cls.__provider__),
             fields=cls.parameters(), delayed_model_loading=delayed_model_loading
-<<<<<<< HEAD
-        ).validate(config, ie_core=ie.IECore(), fetch_only=fetch_only)
-=======
         ).validate(config, ie_core=_ie_core, fetch_only=fetch_only)
->>>>>>> 5ecfb293
 
     def prepare_net(self):
         inputs = cv2.GInferInputs()

--- conflicted
+++ resolved
@@ -284,20 +284,6 @@
     face->updateLandmarks(normedLandmarks);
 }
 
-<<<<<<< HEAD
-=======
-bool isNumber(const std::string& str)
-{
-    if(str.empty() || ((!isdigit(str[0])) && (str[0] != '-') && (str[0] != '+')))
-        return false;
-
-   char * p;
-   strtol(str.c_str(), &p, 10);
-
-   return (*p == 0);
-}
-
->>>>>>> 0a5523fc
 void setInput(cv::GStreamingCompiled stream, const std::string& input ) {
     try {
         // If stoi() throws exception input should be a path not a camera id

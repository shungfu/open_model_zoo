--- conflicted
+++ resolved
@@ -18,11 +18,8 @@
 - [Image Inpainting Python Demo](./python_demos/image_inpainting_demo/README.md) - Demo application for GMCNN inpainting network.
 - [Image Retrieval Python* Demo](./python_demos/image_retrieval_demo/README.md) - The demo demonstrates how to run Image Retrieval models using OpenVINO&trade;.
 - [Image Segmentation C++ Demo](./segmentation_demo/README.md) - Inference of image segmentation networks like FCN8 (the demo supports only images as inputs).
-<<<<<<< HEAD
 - [Image Segmentation Asynchronous C++ Demo](./segmentation_demo_async/README.md) - Inference of image segmentation networks like FCN8, async API showcase, simple OpenCV interoperability (supports video and camera inputs).
-=======
 - [Image Translation Python* Demo](./python_demos/image_translation_demo/README.md) - Demo application to synthesize a photo-realistic image based on exemplar image.
->>>>>>> b1202322
 - [Instance Segmentation Python* Demo](./python_demos/instance_segmentation_demo/README.md) - Inference of instance segmentation networks trained in `Detectron` or `maskrcnn-benchmark`.
 - [Interactive Face Detection C++ Demo](./interactive_face_detection_demo/README.md) - Face Detection coupled with Age/Gender, Head-Pose, Emotion, and Facial Landmarks detectors. Supports video and camera inputs.
 - [Machine Translation Python* Demo](./python_demos/machine_translation_demo/README.md) - The demo demonstrates how to run non-autoregressive machine translation models.

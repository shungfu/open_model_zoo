--- conflicted
+++ resolved
@@ -491,7 +491,7 @@
     except (FileNotFoundError, IsADirectoryError):
         return False
 
-<<<<<<< HEAD
+
 def get_stride_from_config(config, allow_none=False):
     if 'stride' in config:
         return config['stride']
@@ -499,7 +499,7 @@
         raise ValueError('Parameter stride required')
 
     return None
-=======
+
 
 class Color(Enum):
     PASSED = 0
@@ -509,5 +509,4 @@
 def color_format(s, color=Color.PASSED):
     if color == Color.PASSED:
         return "\x1b[0;32m{}\x1b[0m".format(s)
-    return "\x1b[0;31m{}\x1b[0m".format(s)
->>>>>>> d1e50021
+    return "\x1b[0;31m{}\x1b[0m".format(s)
--- conflicted
+++ resolved
@@ -26,15 +26,9 @@
 from .queue import Signal
 
 
-<<<<<<< HEAD
 def run_pipeline(capture, encoder, decoder, render_fn, decoder_seq_size=16, fps=30):
     pipeline = AsyncPipeline()
     pipeline.add_step("Data", DataStep(capture), parallel=False)
-=======
-def run_pipeline(video, loop, encoder, decoder, render_fn, decoder_seq_size=16, fps=30):
-    pipeline = AsyncPipeline()
-    pipeline.add_step("Data", DataStep(video, loop), parallel=False)
->>>>>>> 9a10f318
     pipeline.add_step("Encoder", EncoderStep(encoder), parallel=False)
     pipeline.add_step("Decoder", DecoderStep(decoder, sequence_size=decoder_seq_size), parallel=False)
     pipeline.add_step("Render", RenderStep(render_fn, fps=fps), parallel=True)
@@ -46,40 +40,17 @@
 
 class DataStep(PipelineStep):
 
-<<<<<<< HEAD
     def __init__(self, capture):
         super().__init__()
         self.cap = capture
-=======
-    def __init__(self, input, loop):
-        super().__init__()
-        self.video = input
-        self.loop = loop
-        self.cap = cv2.VideoCapture(self.video)
-        if not self.cap.isOpened():
-            print("Error: The input video cannot be opened")
-            exit(1)
->>>>>>> 9a10f318
-
+   
     def setup(self):
         pass
 
-<<<<<<< HEAD
       def process(self, item):
         frame = self.cap.read()
         if frame is None:
             return Signal.STOP
-=======
-    def process(self, item):
-        status, frame = self.cap.read()
-        if not status:
-            if not self.loop:
-                return Signal.STOP
-            self.cap.set(cv2.CAP_PROP_POS_FRAMES, 0)
-            status, frame = self.cap.read()
-            if not status:
-                return Signal.STOP
->>>>>>> 9a10f318
         return frame
 
     def end(self):

--- conflicted
+++ resolved
@@ -768,7 +768,6 @@
         presenter: print_vector
     annotation: style_trasfer_val2017.pickle
 
-<<<<<<< HEAD
   - name: SCUT_EPT
     data_source: SCUT_EPT/test
     annotation_conversion:
@@ -777,7 +776,7 @@
       annotation_file: SCUT_EPT/test_img_id_gt.txt
     annotation: scut_ept_recognition.pickle
     dataset_meta: scut_ept_recognition.json
-=======
+    
   - name: squad1_bert_uncased
     data_source: squad_v1.1
     annotation_conversion:
@@ -787,5 +786,4 @@
       max_seq_length: 384
       max_query_length: 64
       doc_stride: 128
-      lower_case: true
->>>>>>> d2f33f9c
+      lower_case: true
--- conflicted
+++ resolved
@@ -64,14 +64,8 @@
 static const char min_size_fr_reg_output_message[] = "Optional. Minimum input size for faces during database registration.";
 static const char act_det_output_message[] = "Optional. Output file name to save per-person action detections in.";
 static const char tracker_smooth_size_message[] = "Optional. Number of frames to smooth actions.";
-
-<<<<<<< HEAD
-/// @brief Message list of monitors to show
 static const char utilization_monitors_message[] = "Optional. List of monitors to show initially.";
 
-/// @brief Define flag for showing help message <br>
-=======
->>>>>>> 70759957
 DEFINE_bool(h, false, help_message);
 DEFINE_string(i, "cam", video_message);
 DEFINE_string(m_act, "", person_action_detection_model_message);
@@ -112,9 +106,6 @@
 DEFINE_int32(min_size_fr, 128, min_size_fr_reg_output_message);
 DEFINE_string(al, "", act_det_output_message);
 DEFINE_int32(ss_t, -1, tracker_smooth_size_message);
-
-/// \brief Define a flag to show monitors<br>
-/// It is an optional parameter
 DEFINE_string(u, "", utilization_monitors_message);
 
 /**
